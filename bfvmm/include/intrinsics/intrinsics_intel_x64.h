--- conflicted
+++ resolved
@@ -84,11 +84,7 @@
     virtual bool vmread(uint64_t field, uint64_t *val) const noexcept
     { return __vmread(field, val); }
 
-<<<<<<< HEAD
-    virtual bool vmlaunch()
-=======
     virtual bool vmlaunch() const noexcept
->>>>>>> 47a44d03
     { return __vmlaunch(); }
 };
 
