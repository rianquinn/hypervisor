//
// Copyright (C) 2019 Assured Information Security, Inc.
//
// Permission is hereby granted, free of charge, to any person obtaining a copy
// of this software and associated documentation files (the "Software"), to deal
// in the Software without restriction, including without limitation the rights
// to use, copy, modify, merge, publish, distribute, sublicense, and/or sell
// copies of the Software, and to permit persons to whom the Software is
// furnished to do so, subject to the following conditions:
//
// The above copyright notice and this permission notice shall be included in all
// copies or substantial portions of the Software.
//
// THE SOFTWARE IS PROVIDED "AS IS", WITHOUT WARRANTY OF ANY KIND, EXPRESS OR
// IMPLIED, INCLUDING BUT NOT LIMITED TO THE WARRANTIES OF MERCHANTABILITY,
// FITNESS FOR A PARTICULAR PURPOSE AND NONINFRINGEMENT. IN NO EVENT SHALL THE
// AUTHORS OR COPYRIGHT HOLDERS BE LIABLE FOR ANY CLAIM, DAMAGES OR OTHER
// LIABILITY, WHETHER IN AN ACTION OF CONTRACT, TORT OR OTHERWISE, ARISING FROM,
// OUT OF OR IN CONNECTION WITH THE SOFTWARE OR THE USE OR OTHER DEALINGS IN THE
// SOFTWARE.

#include <vmm.h>

void
global_init()
{
    bfdebug_info(0, "running trap_cpuid integration test");
    bfdebug_lnbr(0);
}

void
global_init()
{
    bfdebug_info(0, "running trap_cpuid integration test");
    bfdebug_lnbr(0);
}

bool
handle_cpuid(vcpu_t *vcpu)
{
    if (cpuid::leaf(vcpu) == 42) {
        vcpu->set_rcx(42);
    }

    return vcpu->advance();
}

void
<<<<<<< HEAD
hlt_delegate(bfobject *obj)
=======
vcpu_fini_nonroot_running(vcpu_t *vcpu)
>>>>>>> f30c08d0
{
    bfignored(vcpu);

    auto [rax, rbx, rcx, rdx] =
        ::x64::cpuid::get(
            42, 0, 0, 0
        );

    bfignored(rax);
    bfignored(rbx);
    bfignored(rdx);

    if (rcx == 42) {
        bfdebug_pass(0, "test");
    }
}

void
vcpu_init_nonroot(vcpu_t *vcpu)
{
<<<<<<< HEAD
    vcpu->add_hlt_delegate(
        vcpu_delegate_t::create<hlt_delegate>()
    );

    cpuid::add_emulator(
        vcpu, 42, handler_delegate_t::create<handle_cpuid>()
    );
}
=======
    vcpu->add_cpuid_emulator(
        42, handler_delegate_t::create<test_cpuid_handler>()
    );
}
>>>>>>> f30c08d0
<|MERGE_RESOLUTION|>--- conflicted
+++ resolved
@@ -46,11 +46,7 @@
 }
 
 void
-<<<<<<< HEAD
-hlt_delegate(bfobject *obj)
-=======
 vcpu_fini_nonroot_running(vcpu_t *vcpu)
->>>>>>> f30c08d0
 {
     bfignored(vcpu);
 
@@ -71,18 +67,7 @@
 void
 vcpu_init_nonroot(vcpu_t *vcpu)
 {
-<<<<<<< HEAD
-    vcpu->add_hlt_delegate(
-        vcpu_delegate_t::create<hlt_delegate>()
-    );
-
-    cpuid::add_emulator(
-        vcpu, 42, handler_delegate_t::create<handle_cpuid>()
-    );
-}
-=======
-    vcpu->add_cpuid_emulator(
+    vcpu->cpuid_add_emulator(
         42, handler_delegate_t::create<test_cpuid_handler>()
     );
 }
->>>>>>> f30c08d0
