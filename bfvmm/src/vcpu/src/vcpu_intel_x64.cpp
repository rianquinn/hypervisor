//
// Bareflank Hypervisor
//
// Copyright (C) 2015 Assured Information Security, Inc.
// Author: Rian Quinn        <quinnr@ainfosec.com>
// Author: Brendan Kerrigan  <kerriganb@ainfosec.com>
//
// This library is free software; you can redistribute it and/or
// modify it under the terms of the GNU Lesser General Public
// License as published by the Free Software Foundation; either
// version 2.1 of the License, or (at your option) any later version.
//
// This library is distributed in the hope that it will be useful,
// but WITHOUT ANY WARRANTY; without even the implied warranty of
// MERCHANTABILITY or FITNESS FOR A PARTICULAR PURPOSE. See the GNU
// Lesser General Public License for more details.
//
// You should have received a copy of the GNU Lesser General Public
// License along with this library; if not, write to the Free Software
// Foundation, Inc., 51 Franklin Street, Fifth Floor, Boston, MA 02110-1301 USA

#include <commit_or_rollback.h>
#include <vcpu/vcpu_intel_x64.h>

vcpu_intel_x64::vcpu_intel_x64(int64_t id) :
<<<<<<< HEAD
    vcpu(id),
    m_vmxon(0),
    m_vmcs(0),
    m_exit_handler(0),
    m_intrinsics(0)
{
    m_intrinsics = new intrinsics_intel_x64();
    m_vmxon = new vmxon_intel_x64(m_intrinsics);
    m_vmcs = new vmcs_intel_x64(m_intrinsics);
    m_exit_handler = new exit_handler_intel_x64(m_intrinsics);
}

vcpu_intel_x64::vcpu_intel_x64(int64_t id,
                               debug_ring *debug_ring,
                               vmxon_intel_x64 *vmxon,
                               vmcs_intel_x64 *vmcs,
                               exit_handler_intel_x64 *exit_handler,
                               intrinsics_intel_x64 *intrinsics) :
=======
    vcpu(id)
{
    m_intrinsics = std::make_shared<intrinsics_intel_x64>();
    m_vmxon = std::make_shared<vmxon_intel_x64>(m_intrinsics);
    m_vmcs = std::make_shared<vmcs_intel_x64>(m_intrinsics);
    m_exit_handler = std::make_shared<exit_handler_intel_x64>(m_intrinsics);
}

vcpu_intel_x64::vcpu_intel_x64(int64_t id,
                               const std::shared_ptr<debug_ring> &debug_ring,
                               const std::shared_ptr<vmxon_intel_x64> &vmxon,
                               const std::shared_ptr<vmcs_intel_x64> &vmcs,
                               const std::shared_ptr<exit_handler_intel_x64> &exit_handler,
                               const std::shared_ptr<intrinsics_intel_x64> &intrinsics) :
>>>>>>> 47a44d03
    vcpu(id, debug_ring),

    m_vmxon(vmxon),
    m_vmcs(vmcs),
    m_exit_handler(exit_handler),
    m_intrinsics(intrinsics)
{
    if (!intrinsics)
        m_intrinsics = std::make_shared<intrinsics_intel_x64>();

    if (!vmxon)
        m_vmxon = std::make_shared<vmxon_intel_x64>(m_intrinsics);

    if (!vmcs)
        m_vmcs = std::make_shared<vmcs_intel_x64>(m_intrinsics);

<<<<<<< HEAD
    if (vmcs == 0)
        m_vmcs = new vmcs_intel_x64(intrinsics);

    if (exit_handler == 0)
        m_exit_handler = new exit_handler_intel_x64(m_intrinsics);
=======
    if (!exit_handler)
        m_exit_handler = std::make_shared<exit_handler_intel_x64>(m_intrinsics);
>>>>>>> 47a44d03
}

void
vcpu_intel_x64::start()
{
    auto cor1 = commit_or_rollback([&]
    { m_vmxon->stop(); });

    m_vmxon->start();

    auto host_state = vmcs_state_intel_x64(m_intrinsics);
    auto guest_state = vmcs_state_intel_x64(m_intrinsics);

    m_vmcs->launch(host_state, guest_state);

    cor1.commit();
<<<<<<< HEAD

    return vcpu_error::success;
}

vcpu_error::type
vcpu_intel_x64::dispatch()
{
    m_exit_handler->dispatch();

    return vcpu_error::success;
}

vcpu_error::type
vcpu_intel_x64::stop()
{
    m_vmxon->stop();

    return vcpu_error::success;
}

vcpu_error::type
vcpu_intel_x64::halt()
{
    m_intrinsics->stop();

    return vcpu_error::success;
}

vcpu_error::type
vcpu_intel_x64::promote()
{
    m_vmcs->promote();

    return vcpu_error::success;
=======
>>>>>>> 47a44d03
}<|MERGE_RESOLUTION|>--- conflicted
+++ resolved
@@ -23,26 +23,6 @@
 #include <vcpu/vcpu_intel_x64.h>
 
 vcpu_intel_x64::vcpu_intel_x64(int64_t id) :
-<<<<<<< HEAD
-    vcpu(id),
-    m_vmxon(0),
-    m_vmcs(0),
-    m_exit_handler(0),
-    m_intrinsics(0)
-{
-    m_intrinsics = new intrinsics_intel_x64();
-    m_vmxon = new vmxon_intel_x64(m_intrinsics);
-    m_vmcs = new vmcs_intel_x64(m_intrinsics);
-    m_exit_handler = new exit_handler_intel_x64(m_intrinsics);
-}
-
-vcpu_intel_x64::vcpu_intel_x64(int64_t id,
-                               debug_ring *debug_ring,
-                               vmxon_intel_x64 *vmxon,
-                               vmcs_intel_x64 *vmcs,
-                               exit_handler_intel_x64 *exit_handler,
-                               intrinsics_intel_x64 *intrinsics) :
-=======
     vcpu(id)
 {
     m_intrinsics = std::make_shared<intrinsics_intel_x64>();
@@ -57,7 +37,6 @@
                                const std::shared_ptr<vmcs_intel_x64> &vmcs,
                                const std::shared_ptr<exit_handler_intel_x64> &exit_handler,
                                const std::shared_ptr<intrinsics_intel_x64> &intrinsics) :
->>>>>>> 47a44d03
     vcpu(id, debug_ring),
 
     m_vmxon(vmxon),
@@ -74,16 +53,8 @@
     if (!vmcs)
         m_vmcs = std::make_shared<vmcs_intel_x64>(m_intrinsics);
 
-<<<<<<< HEAD
-    if (vmcs == 0)
-        m_vmcs = new vmcs_intel_x64(intrinsics);
-
-    if (exit_handler == 0)
-        m_exit_handler = new exit_handler_intel_x64(m_intrinsics);
-=======
     if (!exit_handler)
         m_exit_handler = std::make_shared<exit_handler_intel_x64>(m_intrinsics);
->>>>>>> 47a44d03
 }
 
 void
@@ -100,41 +71,4 @@
     m_vmcs->launch(host_state, guest_state);
 
     cor1.commit();
-<<<<<<< HEAD
-
-    return vcpu_error::success;
-}
-
-vcpu_error::type
-vcpu_intel_x64::dispatch()
-{
-    m_exit_handler->dispatch();
-
-    return vcpu_error::success;
-}
-
-vcpu_error::type
-vcpu_intel_x64::stop()
-{
-    m_vmxon->stop();
-
-    return vcpu_error::success;
-}
-
-vcpu_error::type
-vcpu_intel_x64::halt()
-{
-    m_intrinsics->stop();
-
-    return vcpu_error::success;
-}
-
-vcpu_error::type
-vcpu_intel_x64::promote()
-{
-    m_vmcs->promote();
-
-    return vcpu_error::success;
-=======
->>>>>>> 47a44d03
 }