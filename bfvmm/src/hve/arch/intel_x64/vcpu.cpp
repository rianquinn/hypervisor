--- conflicted
+++ resolved
@@ -120,7 +120,6 @@
 vcpu::vcpu(
     vcpuid::type id
 ) :
-<<<<<<< HEAD
     bfvmm::vcpu(id),
 
     // interface::vmx<implementation::vmx>(this),
@@ -129,11 +128,6 @@
     interface::state<implementation::state>(this),
 
     interface::cpuid<implementation::cpuid>(this),
-=======
-    bfvmm::vcpu{id},
-    m_global_state{global_state != nullptr ? global_state : & g_vcpu_global_state},
-    m_state{std::make_unique<vcpu_state_t>()},
->>>>>>> f30c08d0
 
     m_msr_bitmap{make_page<uint8_t>()},
     m_io_bitmap_a{make_page<uint8_t>()},
@@ -142,18 +136,7 @@
     m_ist1{std::make_unique<gsl::byte[]>(STACK_SIZE * 2)},
     m_stack{std::make_unique<gsl::byte[]>(STACK_SIZE * 2)},
 
-<<<<<<< HEAD
     m_control_register_handler{this},
-    m_ept_misconfiguration_handler{this},
-=======
-    m_vmx{is_host_vcpu() ? std::make_unique<vmx>() : nullptr},
-
-    m_vmcs{this},
-    m_exit_handler{this},
-
-    m_control_register_handler{this},
-    m_cpuid_handler{this},
->>>>>>> f30c08d0
     m_ept_violation_handler{this},
     m_external_interrupt_handler{this},
     m_init_signal_handler{this},
@@ -174,18 +157,6 @@
 {
     bfn::call_once(g_once_flag, setup);
 
-<<<<<<< HEAD
-    this->add_run_delegate(
-        vcpu_delegate_t::create<intel_x64::vcpu, &intel_x64::vcpu::run_delegate>(this)
-    );
-=======
-    m_state->vcpu_ptr =
-        reinterpret_cast<uintptr_t>(this);
-
-    m_state->exit_handler_ptr =
-        reinterpret_cast<uintptr_t>(&m_exit_handler);
->>>>>>> f30c08d0
-
     // Note:
     //
     // Up to this point, no modifications to the VMCS have been made. The only
@@ -213,9 +184,6 @@
     m_control_register_handler.enable_wrcr4_exiting(0);
 }
 
-<<<<<<< HEAD
-// *INDENT-ON*
-=======
 void
 vcpu::run()
 {
@@ -244,7 +212,6 @@
         }
     }
 }
->>>>>>> f30c08d0
 
 //==============================================================================
 // Initial VMCS State
@@ -275,10 +242,6 @@
     host_cr3::set(g_cr3_reg);
     host_cr4::set(g_cr4_reg);
 
-<<<<<<< HEAD
-=======
-    host_gs_base::set(reinterpret_cast<uintptr_t>(m_state.get()));
->>>>>>> f30c08d0
     host_tr_base::set(m_host_gdt.base(5));
 
     host_gdtr_base::set(m_host_gdt.base());
@@ -621,38 +584,6 @@
 { m_control_register_handler.execute_wrcr4(this); }
 
 //--------------------------------------------------------------------------
-<<<<<<< HEAD
-// EPT Misconfiguration
-//--------------------------------------------------------------------------
-
-void
-vcpu::add_ept_misconfiguration_handler(
-    const ept_misconfiguration_handler::handler_delegate_t &d)
-{ m_ept_misconfiguration_handler.add_handler(d); }
-=======
-// CPUID
-//--------------------------------------------------------------------------
-
-void
-vcpu::add_cpuid_handler(
-    cpuid_handler::leaf_t leaf, const handler_delegate_t &d)
-{ m_cpuid_handler.add_handler(leaf, d); }
-
-void
-vcpu::add_cpuid_emulator(
-    cpuid_handler::leaf_t leaf, const handler_delegate_t &d)
-{ m_cpuid_handler.add_emulator(leaf, d); }
-
-void
-vcpu::execute_cpuid()
-{ m_cpuid_handler.execute(this); }
-
-void
-vcpu::enable_cpuid_whitelisting() noexcept
-{ m_cpuid_handler.enable_whitelisting(); }
->>>>>>> f30c08d0
-
-//--------------------------------------------------------------------------
 // EPT Violation
 //--------------------------------------------------------------------------
 
@@ -1182,145 +1113,6 @@
 //==============================================================================
 
 uint64_t
-<<<<<<< HEAD
-=======
-vcpu::rax() const noexcept
-{ return m_state->rax; }
-
-void
-vcpu::set_rax(uint64_t val) noexcept
-{ m_state->rax = val; }
-
-uint64_t
-vcpu::rbx() const noexcept
-{ return m_state->rbx; }
-
-void
-vcpu::set_rbx(uint64_t val) noexcept
-{ m_state->rbx = val; }
-
-uint64_t
-vcpu::rcx() const noexcept
-{ return m_state->rcx; }
-
-void
-vcpu::set_rcx(uint64_t val) noexcept
-{ m_state->rcx = val; }
-
-uint64_t
-vcpu::rdx() const noexcept
-{ return m_state->rdx; }
-
-void
-vcpu::set_rdx(uint64_t val) noexcept
-{ m_state->rdx = val; }
-
-uint64_t
-vcpu::rbp() const noexcept
-{ return m_state->rbp; }
-
-void
-vcpu::set_rbp(uint64_t val) noexcept
-{ m_state->rbp = val; }
-
-uint64_t
-vcpu::rsi() const noexcept
-{ return m_state->rsi; }
-
-void
-vcpu::set_rsi(uint64_t val) noexcept
-{ m_state->rsi = val; }
-
-uint64_t
-vcpu::rdi() const noexcept
-{ return m_state->rdi; }
-
-void
-vcpu::set_rdi(uint64_t val) noexcept
-{ m_state->rdi = val; }
-
-uint64_t
-vcpu::r08() const noexcept
-{ return m_state->r08; }
-
-void
-vcpu::set_r08(uint64_t val) noexcept
-{ m_state->r08 = val; }
-
-uint64_t
-vcpu::r09() const noexcept
-{ return m_state->r09; }
-
-void
-vcpu::set_r09(uint64_t val) noexcept
-{ m_state->r09 = val; }
-
-uint64_t
-vcpu::r10() const noexcept
-{ return m_state->r10; }
-
-void
-vcpu::set_r10(uint64_t val) noexcept
-{ m_state->r10 = val; }
-
-uint64_t
-vcpu::r11() const noexcept
-{ return m_state->r11; }
-
-void
-vcpu::set_r11(uint64_t val) noexcept
-{ m_state->r11 = val; }
-
-uint64_t
-vcpu::r12() const noexcept
-{ return m_state->r12; }
-
-void
-vcpu::set_r12(uint64_t val) noexcept
-{ m_state->r12 = val; }
-
-uint64_t
-vcpu::r13() const noexcept
-{ return m_state->r13; }
-
-void
-vcpu::set_r13(uint64_t val) noexcept
-{ m_state->r13 = val; }
-
-uint64_t
-vcpu::r14() const noexcept
-{ return m_state->r14; }
-
-void
-vcpu::set_r14(uint64_t val) noexcept
-{ m_state->r14 = val; }
-
-uint64_t
-vcpu::r15() const noexcept
-{ return m_state->r15; }
-
-void
-vcpu::set_r15(uint64_t val) noexcept
-{ m_state->r15 = val; }
-
-uint64_t
-vcpu::rip() const noexcept
-{ return m_state->rip; }
-
-void
-vcpu::set_rip(uint64_t val) noexcept
-{ m_state->rip = val; }
-
-uint64_t
-vcpu::rsp() const noexcept
-{ return m_state->rsp; }
-
-void
-vcpu::set_rsp(uint64_t val) noexcept
-{ m_state->rsp = val; }
-
-uint64_t
->>>>>>> f30c08d0
 vcpu::gdt_base() const noexcept
 { return vmcs_n::guest_gdtr_base::get(); }
 
@@ -1662,40 +1454,4 @@
 vcpu::set_ldtr_access_rights(uint64_t val) noexcept
 { vmcs_n::guest_ldtr_access_rights::set(val); }
 
-//==============================================================================
-// General Registers
-//==============================================================================
-
-uint64_t
-vcpu::gr1() const noexcept
-{ return m_gr1; }
-
-void
-vcpu::set_gr1(uint64_t val) noexcept
-{ m_gr1 = val; }
-
-uint64_t
-vcpu::gr2() const noexcept
-{ return m_gr2; }
-
-void
-vcpu::set_gr2(uint64_t val) noexcept
-{ m_gr2 = val; }
-
-uint64_t
-vcpu::gr3() const noexcept
-{ return m_gr3; }
-
-void
-vcpu::set_gr3(uint64_t val) noexcept
-{ m_gr3 = val; }
-
-uint64_t
-vcpu::gr4() const noexcept
-{ return m_gr4; }
-
-void
-vcpu::set_gr4(uint64_t val) noexcept
-{ m_gr4 = val; }
-
 }