--- conflicted
+++ resolved
@@ -109,17 +109,9 @@
 cpuid::cpuid(
     gsl::not_null<vcpu *> vcpu)
 {
-<<<<<<< HEAD
-    vcpu->add_handler(
-        vmcs_n::exit_reason::basic_exit_reason::cpuid,
+    vcpu->add_exit_handler_for_reason(
+        basic_exit_reason::cpuid,
         handler_delegate_t::create<cpuid, &cpuid::handle>(this)
-=======
-    using namespace vmcs_n;
-
-    vcpu->add_exit_handler_for_reason(
-        exit_reason::basic_exit_reason::cpuid,
-        handler_delegate_t::create<cpuid_handler, &cpuid_handler::handle>(this)
->>>>>>> f30c08d0
     );
 
     this->add_handler(
@@ -229,19 +221,29 @@
     return false;
 }
 
+class vmexit_registers
+{
+public:
+    explicit vmexit_registers(vcpu *vcpu) noexcept
+    {
+        vcpu->cpuid_set_leaf(vcpu->rax());
+        vcpu->cpuid_set_subleaf(vcpu->rcx());
+    }
+
+    ~vmexit_registers()
+    {
+        vcpu->cpuid_set_leaf(0);
+        vcpu->cpuid_set_subleaf(0);
+    }
+};
+
 bool
 cpuid::handle(vcpu *vcpu)
 {
     const auto &emulators =
         m_emulators.find(vcpu->rax());
 
-    const auto ___ = gsl::finally([vcpu] {
-        vcpu->cpuid_set_leaf(0);
-        vcpu->cpuid_set_subleaf(0);
-    });
-
-    vcpu->cpuid_set_leaf(vcpu->rax());
-    vcpu->cpuid_set_subleaf(vcpu->rcx());
+    vmexit_registers ___;
 
     if (emulators != m_emulators.end()) {
         return execute_emulators(vcpu, emulators->second);
